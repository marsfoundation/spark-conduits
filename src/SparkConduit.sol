// SPDX-License-Identifier: AGPL-3.0-or-later
pragma solidity ^0.8.13;

import { IPool } from 'aave-v3-core/contracts/interfaces/IPool.sol';

import { IERC20 }    from 'erc20-helpers/interfaces/IERC20.sol';
import { SafeERC20 } from 'erc20-helpers/SafeERC20.sol';

import { UpgradeableProxied } from 'upgradeable-proxy/UpgradeableProxied.sol';

import { IInterestRateDataSource } from './interfaces/IInterestRateDataSource.sol';
import { ISparkConduit }           from './interfaces/ISparkConduit.sol';

interface PotLike {
    function dsr() external view returns (uint256);
}

interface RolesLike {
    function canCall(bytes32, address, address, bytes4) external view returns (bool);
}

interface RegistryLike {
    function buffers(bytes32 ilk) external view returns (address buffer);
}

contract SparkConduit is UpgradeableProxied, ISparkConduit, IInterestRateDataSource {

    using SafeERC20  for address;

    /**********************************************************************************************/
    /*** Storage                                                                                ***/
    /**********************************************************************************************/

    address public override immutable pool;
    address public override immutable pot;

    address public override roles;
    address public override registry;
    uint256 public override subsidySpread;

    mapping(address => bool) public override enabled;

    mapping(address => uint256) public override totalShares;
    mapping(address => uint256) public override totalRequestedShares;

    mapping(address => mapping(bytes32 => uint256)) public override shares;
    mapping(address => mapping(bytes32 => uint256)) public override requestedShares;

    /**********************************************************************************************/
    /*** Modifiers                                                                              ***/
    /**********************************************************************************************/

    modifier auth() {
        require(wards[msg.sender] == 1, "SparkConduit/not-authorized");
        _;
    }

    modifier ilkAuth(bytes32 ilk) {
        require(
            RolesLike(roles).canCall(ilk, msg.sender, address(this), msg.sig),
            "SparkConduit/ilk-not-authorized"
        );
        _;
    }

    /**********************************************************************************************/
    /*** Constructor                                                                            ***/
    /**********************************************************************************************/

    constructor(address _pool, address _pot) {
        pool = _pool;
        pot  = _pot;
    }

    /**********************************************************************************************/
    /*** Admin Functions                                                                        ***/
    /**********************************************************************************************/

    function setRoles(address _roles) external override auth {
        roles = _roles;

        emit SetRoles(_roles);
    }

    function setRegistry(address _registry) external override auth {
        registry = _registry;

        emit SetRegistry(_registry);
    }

    function setSubsidySpread(uint256 _subsidySpread) external override auth {
        subsidySpread = _subsidySpread;

        emit SetSubsidySpread(_subsidySpread);
    }

    function setAssetEnabled(address asset, bool enabled_) external override auth {
        enabled[asset] = enabled_;
        asset.safeApprove(pool, enabled_ ? type(uint256).max : 0);

        emit SetAssetEnabled(asset, enabled_);
    }

    /**********************************************************************************************/
    /*** Operator Functions                                                                     ***/
    /**********************************************************************************************/

    function deposit(bytes32 ilk, address asset, uint256 amount) external override ilkAuth(ilk) {
        require(enabled[asset], "SparkConduit/asset-disabled");
        require(
            requestedShares[asset][ilk] == 0,
            "SparkConduit/no-deposit-with-requested-shares"
        );

        address source = RegistryLike(registry).buffers(ilk);

        // Convert asset amount to shares
        uint256 newShares = _convertToShares(asset, amount);

        shares[asset][ilk] += newShares;
        totalShares[asset] += newShares;

        asset.safeTransferFrom(source, address(this), amount);
        IPool(pool).supply(asset, amount, address(this), 0);

        emit Deposit(ilk, asset, source, amount);
    }

    function withdraw(bytes32 ilk, address asset, uint256 maxAmount)
        public override ilkAuth(ilk) returns (uint256 amount)
    {
        // Constrain the amount that can be withdrawn by the max amount
        amount = _min(maxAmount, maxWithdraw(ilk, asset));

        uint256 withdrawalShares = _convertToShares(asset, amount);

        // Reduce share accounting by the amount withdrawn
        shares[asset][ilk] -= withdrawalShares;
        totalShares[asset] -= withdrawalShares;

        uint256 currentRequestedShares = requestedShares[asset][ilk];

        if (currentRequestedShares > 0) {
            // Reduce pending withdrawals by the min between amount pending and amount withdrawn
            uint256 requestedSharesToRemove = _min(withdrawalShares, currentRequestedShares);

            requestedShares[asset][ilk] -= requestedSharesToRemove;
            totalRequestedShares[asset] -= requestedSharesToRemove;
        }

        address destination = RegistryLike(registry).buffers(ilk);

        IPool(pool).withdraw(asset, amount, destination);

        emit Withdraw(ilk, asset, destination, amount);
    }

    function requestFunds(bytes32 ilk, address asset, uint256 amount)
        public override ilkAuth(ilk)
    {
        require(getAvailableLiquidity(asset) == 0, "SparkConduit/non-zero-liquidity");

        uint256 sharesToRequest = _convertToShares(asset, amount);

        require(sharesToRequest <= shares[asset][ilk], "SparkConduit/amount-too-large");

        // Cache previous withdrawal amount for accounting update
        uint256 prevRequestedShares = requestedShares[asset][ilk];

        requestedShares[asset][ilk] = sharesToRequest;  // Overwrite pending withdrawals

        totalRequestedShares[asset]
            = totalRequestedShares[asset] + sharesToRequest - prevRequestedShares;

        emit RequestFunds(ilk, asset, amount);
    }

    function withdrawAndRequestFunds(bytes32 ilk, address asset, uint256 requestAmount)
        external override ilkAuth(ilk) returns (uint256 amountWithdrawn, uint256 requestedFunds)
    {
        uint256 availableLiquidity = getAvailableLiquidity(asset);

        // If there is liquidity available, withdraw it before requesting.
        if (availableLiquidity != 0) {
            uint256 amountToWithdraw = _min(availableLiquidity, requestAmount);
            amountWithdrawn = withdraw(ilk, asset, amountToWithdraw);
        }

        // If the withdrawal didn't satisfy the full amount, request the remainder.
        if (requestAmount > amountWithdrawn) {
            unchecked { requestedFunds = requestAmount - amountWithdrawn; }
            requestFunds(ilk, asset, requestedFunds);
        }
    }

    function cancelFundRequest(bytes32 ilk, address asset) external override ilkAuth(ilk) {
        uint256 requestedShares_ = requestedShares[asset][ilk];
        require(requestedShares_ > 0, "SparkConduit/no-active-fund-requests");

        requestedShares[asset][ilk] -= requestedShares_;
        totalRequestedShares[asset] -= requestedShares_;

        emit CancelFundRequest(ilk, asset);
    }

    /**********************************************************************************************/
    /*** View Functions                                                                         ***/
    /**********************************************************************************************/

    function maxDeposit(bytes32, address asset) public view override returns (uint256 maxDeposit_) {
        // Note: Purposefully ignoring any potential supply cap limits on Spark.
        //       This is because we assume the supply cap on this asset to be turned off.
        return enabled[asset] ? type(uint256).max : 0;
    }

    function maxWithdraw(bytes32 ilk, address asset) public view override returns (uint256 maxWithdraw_) {
        return _min(_convertToAssets(asset, shares[asset][ilk]), getAvailableLiquidity(asset));
    }

    function getInterestData(address asset)
        external view override returns (InterestData memory data)
    {
        // Convert the DSR to a yearly APR
        uint256 dsr          = (PotLike(pot).dsr() - 1e27) * 365 days;
        uint256 totalShares_ = totalShares[asset];
        uint256 index        = IPool(pool).getReserveNormalizedIncome(asset);

        return InterestData({
            baseRate:    uint128(dsr + subsidySpread),
            subsidyRate: uint128(dsr),
            currentDebt: uint128(_rayMul(totalShares_, index)),
            targetDebt:  uint128(_rayMul(totalShares_ - totalRequestedShares[asset], index))
        });
    }

    function getAssetData(address asset)
        external view override returns (
            bool _enabled,
            uint256 _totalDeposits,
            uint256 _totalWithdrawals
        )
    {
        uint256 liquidityIndex = IPool(pool).getReserveNormalizedIncome(asset);
        return (
            enabled[asset],
            _rayMul(totalShares[asset],         liquidityIndex),
            _rayMul(totalRequestedShares[asset],liquidityIndex)
        );
    }

<<<<<<< HEAD
    function getPosition(address asset, bytes32 ilk)
        external view returns (uint256 deposits, uint256 requestedFunds)
=======
    function getPosition(bytes32 ilk, address asset)
        external view override returns (uint256 _deposits, uint256 _requestedShares)
>>>>>>> cf671ee5
    {
        uint256 liquidityIndex = IPool(pool).getReserveNormalizedIncome(asset);
        return (
            _rayMul(shares[asset][ilk],          liquidityIndex),
            _rayMul(requestedShares[asset][ilk], liquidityIndex)
        );
    }

    function getTotalDeposits(address asset) external view override returns (uint256) {
        return _convertToAssets(asset, totalShares[asset]);
    }

    function getTotalRequestedFunds(address asset) external view override returns (uint256) {
        return _convertToAssets(asset, totalRequestedShares[asset]);
    }

<<<<<<< HEAD
    function getDeposits(address asset, bytes32 ilk) external view returns (uint256) {
        return _convertToAssets(asset, shares[asset][ilk]);
    }

    function getRequestedFunds(address asset, bytes32 ilk) external view returns (uint256) {
=======
    function getDeposits(bytes32 ilk, address asset) external view override returns (uint256) {
        return _convertToAssets(asset, shares[asset][ilk]);
    }

    function getRequestedFunds(bytes32 ilk, address asset)
        external view override returns (uint256)
    {
>>>>>>> cf671ee5
        return _convertToAssets(asset, requestedShares[asset][ilk]);
    }

    function getAvailableLiquidity(address asset) public view override returns (uint256) {
        return IERC20(asset).balanceOf(IPool(pool).getReserveData(asset).aTokenAddress);
    }

    /**********************************************************************************************/
    /*** Helper Functions                                                                       ***/
    /**********************************************************************************************/

    function _convertToAssets(address asset, uint256 amount) internal view returns (uint256) {
        return _rayMul(amount, IPool(pool).getReserveNormalizedIncome(asset));
    }

    function _convertToShares(address asset, uint256 amount) internal view returns (uint256) {
        return _rayDiv(amount, IPool(pool).getReserveNormalizedIncome(asset));
    }

    function _min(uint256 a, uint256 b) internal pure returns (uint256) {
        return a < b ? a : b;
    }

    function _rayMul(uint256 x, uint256 y) internal pure returns (uint256 z) {
        z = x * y / 1e27;
    }

    function _rayDiv(uint256 x, uint256 y) internal pure returns (uint256 z) {
        z = x * 1e27 / y;
    }

}<|MERGE_RESOLUTION|>--- conflicted
+++ resolved
@@ -248,13 +248,8 @@
         );
     }
 
-<<<<<<< HEAD
     function getPosition(address asset, bytes32 ilk)
-        external view returns (uint256 deposits, uint256 requestedFunds)
-=======
-    function getPosition(bytes32 ilk, address asset)
         external view override returns (uint256 _deposits, uint256 _requestedShares)
->>>>>>> cf671ee5
     {
         uint256 liquidityIndex = IPool(pool).getReserveNormalizedIncome(asset);
         return (
@@ -271,21 +266,13 @@
         return _convertToAssets(asset, totalRequestedShares[asset]);
     }
 
-<<<<<<< HEAD
-    function getDeposits(address asset, bytes32 ilk) external view returns (uint256) {
+    function getDeposits(address asset, bytes32 ilk) external view override returns (uint256) {
         return _convertToAssets(asset, shares[asset][ilk]);
     }
 
-    function getRequestedFunds(address asset, bytes32 ilk) external view returns (uint256) {
-=======
-    function getDeposits(bytes32 ilk, address asset) external view override returns (uint256) {
-        return _convertToAssets(asset, shares[asset][ilk]);
-    }
-
-    function getRequestedFunds(bytes32 ilk, address asset)
+    function getRequestedFunds(address asset, bytes32 ilk)
         external view override returns (uint256)
     {
->>>>>>> cf671ee5
         return _convertToAssets(asset, requestedShares[asset][ilk]);
     }
 
