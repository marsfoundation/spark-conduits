// SPDX-License-Identifier: AGPL-3.0-or-later
pragma solidity ^0.8.13;

import { IPool } from 'aave-v3-core/contracts/interfaces/IPool.sol';

import { IERC20 }    from 'erc20-helpers/interfaces/IERC20.sol';
import { SafeERC20 } from 'erc20-helpers/SafeERC20.sol';

import { UpgradeableProxied } from 'upgradeable-proxy/UpgradeableProxied.sol';

import { IInterestRateDataSource } from './interfaces/IInterestRateDataSource.sol';
import { ISparkConduit }           from './interfaces/ISparkConduit.sol';

interface PotLike {
    function dsr() external view returns (uint256);
}

interface RolesLike {
    function canCall(bytes32, address, address, bytes4) external view returns (bool);
}

interface RegistryLike {
    function buffers(bytes32 ilk) external view returns (address buffer);
}

contract SparkConduit is UpgradeableProxied, ISparkConduit, IInterestRateDataSource {

    using SafeERC20  for address;

    /**********************************************************************************************/
    /*** Storage                                                                                ***/
    /**********************************************************************************************/

    address public override immutable pool;
    address public override immutable pot;

    address public override roles;
    address public override registry;
    uint256 public override subsidySpread;

    // TODO: Override
    mapping(address => bool) public override enabled;

    mapping(address => uint256) public override totalShares;
    mapping(address => uint256) public override totalRequestedShares;

    mapping(address => mapping(bytes32 => uint256)) public override shares;
    mapping(address => mapping(bytes32 => uint256)) public override requestedShares;

    /**********************************************************************************************/
    /*** Modifiers                                                                              ***/
    /**********************************************************************************************/

    modifier auth() {
        require(wards[msg.sender] == 1, "SparkConduit/not-authorized");
        _;
    }

    modifier ilkAuth(bytes32 ilk) {
        require(
            RolesLike(roles).canCall(ilk, msg.sender, address(this), msg.sig),
            "SparkConduit/ilk-not-authorized"
        );
        _;
    }

    /**********************************************************************************************/
    /*** Constructor                                                                            ***/
    /**********************************************************************************************/

    constructor(address _pool, address _pot) {
        pool = _pool;
        pot  = _pot;
    }

    /**********************************************************************************************/
    /*** Admin Functions                                                                        ***/
    /**********************************************************************************************/

    function setRoles(address _roles) external override auth {
        roles = _roles;

        emit SetRoles(_roles);
    }

    function setRegistry(address _registry) external override auth {
        registry = _registry;

        emit SetRegistry(_registry);
    }

    function setSubsidySpread(uint256 _subsidySpread) external override auth {
        subsidySpread = _subsidySpread;

        emit SetSubsidySpread(_subsidySpread);
    }

    function setAssetEnabled(address asset, bool enabled_) external override auth {
        enabled[asset] = enabled_;
        asset.safeApprove(pool, enabled_ ? type(uint256).max : 0);

        emit SetAssetEnabled(asset, enabled_);
    }

    /**********************************************************************************************/
    /*** Operator Functions                                                                     ***/
    /**********************************************************************************************/

    function deposit(bytes32 ilk, address asset, uint256 amount) external override ilkAuth(ilk) {
        require(enabled[asset], "SparkConduit/asset-disabled");
        require(
            requestedShares[asset][ilk] == 0,
            "SparkConduit/no-deposit-with-requested-shares"
        );

        address source = RegistryLike(registry).buffers(ilk);

        // Convert asset amount to shares
        uint256 newShares = _convertToShares(asset, amount);

        shares[asset][ilk] += newShares;
        totalShares[asset] += newShares;

        asset.safeTransferFrom(source, address(this), amount);
        IPool(pool).supply(asset, amount, address(this), 0);

        emit Deposit(ilk, asset, source, amount);
    }

    function withdraw(bytes32 ilk, address asset, uint256 maxAmount)
        external override ilkAuth(ilk) returns (uint256 amount)
    {
        // Constrain the amount that can be withdrawn by the max amount
        amount = _min(maxAmount, maxWithdraw(ilk, asset));

        uint256 withdrawalShares = _convertToShares(asset, amount);

        // Reduce share accounting by the amount withdrawn
        shares[asset][ilk] -= withdrawalShares;
        totalShares[asset] -= withdrawalShares;

        uint256 currentRequestedShares = requestedShares[asset][ilk];

        if (currentRequestedShares > 0) {
            // Reduce pending withdrawals by the min between amount pending and amount withdrawn
            uint256 requestedSharesToRemove = _min(withdrawalShares, currentRequestedShares);

            requestedShares[asset][ilk] -= requestedSharesToRemove;
            totalRequestedShares[asset] -= requestedSharesToRemove;
        }

        address destination = RegistryLike(registry).buffers(ilk);

        IPool(pool).withdraw(asset, amount, destination);

        emit Withdraw(ilk, asset, destination, amount);
    }

<<<<<<< HEAD
    function requestFunds(bytes32 ilk, address asset, uint256 amount)
        external override ilkAuth(ilk)
    {
=======
    function requestFunds(bytes32 ilk, address asset, uint256 amount) external ilkAuth(ilk) {
>>>>>>> 394af220
        // TODO: Update this to avoid DoS vector
        require(getAvailableLiquidity(asset) == 0, "SparkConduit/non-zero-liquidity");

        uint256 sharesToRequest = _convertToShares(asset, amount);

        require(sharesToRequest <= shares[asset][ilk], "SparkConduit/amount-too-large");

        // Cache previous withdrawal amount for accounting update
        uint256 prevRequestedShares = requestedShares[asset][ilk];

        requestedShares[asset][ilk] = sharesToRequest;  // Overwrite pending withdrawals

        totalRequestedShares[asset]
            = totalRequestedShares[asset] + sharesToRequest - prevRequestedShares;

        emit RequestFunds(ilk, asset, amount);
    }

<<<<<<< HEAD
    function cancelFundRequest(bytes32 ilk, address asset) external override ilkAuth(ilk) {
=======
    function cancelFundRequest(bytes32 ilk, address asset) external ilkAuth(ilk) {
>>>>>>> 394af220
        uint256 requestedShares_ = requestedShares[asset][ilk];
        require(requestedShares_ > 0, "SparkConduit/no-active-fund-requests");

        requestedShares[asset][ilk] -= requestedShares_;
        totalRequestedShares[asset] -= requestedShares_;

        emit CancelFundRequest(ilk, asset);
    }

    /**********************************************************************************************/
    /*** View Functions                                                                         ***/
    /**********************************************************************************************/

<<<<<<< HEAD
    function maxDeposit(bytes32, address asset) public view override returns (uint256 maxDeposit_) {
=======
    function maxDeposit(bytes32, address asset) public view returns (uint256 maxDeposit_) {
>>>>>>> 394af220
        // Note: Purposefully ignoring any potential supply cap limits on Spark.
        //       This is because we assume the supply cap on this asset to be turned off.
        return enabled[asset] ? type(uint256).max : 0;
    }

<<<<<<< HEAD
    function maxWithdraw(bytes32 ilk, address asset) public view override returns (uint256 maxWithdraw_) {
=======
    function maxWithdraw(bytes32 ilk, address asset) public view returns (uint256 maxWithdraw_) {
>>>>>>> 394af220
        return _min(_convertToAssets(asset, shares[asset][ilk]), getAvailableLiquidity(asset));
    }

    function getInterestData(address asset)
        external view override returns (InterestData memory data)
    {
        // Convert the DSR to a yearly APR
        uint256 dsr          = (PotLike(pot).dsr() - 1e27) * 365 days;
        uint256 totalShares_ = totalShares[asset];
        uint256 index        = IPool(pool).getReserveNormalizedIncome(asset);

        return InterestData({
            baseRate:    uint128(dsr + subsidySpread),
            subsidyRate: uint128(dsr),
            currentDebt: uint128(_rayMul(totalShares_, index)),
            targetDebt:  uint128(_rayMul(totalShares_ - totalRequestedShares[asset], index))
        });
    }

    function getAssetData(address asset)
        external view override returns (
            bool _enabled,
            uint256 _totalDeposits,
            uint256 _totalWithdrawals
        )
    {
        uint256 liquidityIndex = IPool(pool).getReserveNormalizedIncome(asset);
        return (
            enabled[asset],
            _rayMul(totalShares[asset],         liquidityIndex),
            _rayMul(totalRequestedShares[asset],liquidityIndex)
        );
    }

    function getPosition(bytes32 ilk, address asset)
<<<<<<< HEAD
        external view override returns (uint256 _deposits, uint256 _requestedShares)
    {
        uint256 liquidityIndex = IPool(pool).getReserveNormalizedIncome(asset);
        return (
            shares[asset][ilk].rayMul(liquidityIndex),
            requestedShares[asset][ilk].rayMul(liquidityIndex)
        );
    }

    function getTotalDeposits(address asset) external view override returns (uint256) {
        return _convertToAssets(asset, totalShares[asset]);
    }

    function getTotalRequestedFunds(address asset) external view override returns (uint256) {
        return _convertToAssets(asset, totalRequestedShares[asset]);
    }

    function getDeposits(bytes32 ilk, address asset) external view override returns (uint256) {
        return _convertToAssets(asset, shares[asset][ilk]);
    }

    function getRequestedFunds(bytes32 ilk, address asset)
        external view override returns (uint256)
    {
        return _convertToAssets(asset, requestedShares[asset][ilk]);
    }

    function getAvailableLiquidity(address asset) public view override returns (uint256) {
        return IERC20(asset).balanceOf(IPool(pool).getReserveData(asset).aTokenAddress);
    }

    /**********************************************************************************************/
    /*** Helper Functions                                                                       ***/
    /**********************************************************************************************/

    function _convertToAssets(address asset, uint256 amount) internal view returns (uint256) {
        return amount.rayMul(IPool(pool).getReserveNormalizedIncome(asset));
    }

    function _convertToShares(address asset, uint256 amount) internal view returns (uint256) {
        return amount.rayDiv(IPool(pool).getReserveNormalizedIncome(asset));
    }

    function _min(uint256 a, uint256 b) internal pure returns (uint256) {
        return a < b ? a : b;
=======
        external view returns (uint256 _deposits, uint256 _requestedShares)
    {
        uint256 liquidityIndex = IPool(pool).getReserveNormalizedIncome(asset);
        return (
            _rayMul(shares[asset][ilk],          liquidityIndex),
            _rayMul(requestedShares[asset][ilk], liquidityIndex)
        );
    }

    function getTotalDeposits(address asset) external view returns (uint256) {
        return _convertToAssets(asset, totalShares[asset]);
    }

    function getTotalRequestedFunds(address asset) external view returns (uint256) {
        return _convertToAssets(asset, totalRequestedShares[asset]);
    }

    function getDeposits(bytes32 ilk, address asset) external view returns (uint256) {
        return _convertToAssets(asset, shares[asset][ilk]);
    }

    function getRequestedFunds(bytes32 ilk, address asset) external view returns (uint256) {
        return _convertToAssets(asset, requestedShares[asset][ilk]);
    }

    function getAvailableLiquidity(address asset) public view returns (uint256) {
        return IERC20(asset).balanceOf(IPool(pool).getReserveData(asset).aTokenAddress);
    }

    /**********************************************************************************************/
    /*** Helper Functions                                                                       ***/
    /**********************************************************************************************/

    function _convertToAssets(address asset, uint256 amount) internal view returns (uint256) {
        return _rayMul(amount, IPool(pool).getReserveNormalizedIncome(asset));
    }

    function _convertToShares(address asset, uint256 amount) internal view returns (uint256) {
        return _rayDiv(amount, IPool(pool).getReserveNormalizedIncome(asset));
    }

    function _min(uint256 a, uint256 b) internal pure returns (uint256) {
        return a < b ? a : b;
    }

    function _rayMul(uint256 x, uint256 y) internal pure returns (uint256 z) {
        z = x * y / 1e27;
    }

    function _rayDiv(uint256 x, uint256 y) internal pure returns (uint256 z) {
        z = x * 1e27 / y;
>>>>>>> 394af220
    }

}<|MERGE_RESOLUTION|>--- conflicted
+++ resolved
@@ -38,7 +38,6 @@
     address public override registry;
     uint256 public override subsidySpread;
 
-    // TODO: Override
     mapping(address => bool) public override enabled;
 
     mapping(address => uint256) public override totalShares;
@@ -156,14 +155,9 @@
         emit Withdraw(ilk, asset, destination, amount);
     }
 
-<<<<<<< HEAD
     function requestFunds(bytes32 ilk, address asset, uint256 amount)
         external override ilkAuth(ilk)
     {
-=======
-    function requestFunds(bytes32 ilk, address asset, uint256 amount) external ilkAuth(ilk) {
->>>>>>> 394af220
-        // TODO: Update this to avoid DoS vector
         require(getAvailableLiquidity(asset) == 0, "SparkConduit/non-zero-liquidity");
 
         uint256 sharesToRequest = _convertToShares(asset, amount);
@@ -181,11 +175,7 @@
         emit RequestFunds(ilk, asset, amount);
     }
 
-<<<<<<< HEAD
     function cancelFundRequest(bytes32 ilk, address asset) external override ilkAuth(ilk) {
-=======
-    function cancelFundRequest(bytes32 ilk, address asset) external ilkAuth(ilk) {
->>>>>>> 394af220
         uint256 requestedShares_ = requestedShares[asset][ilk];
         require(requestedShares_ > 0, "SparkConduit/no-active-fund-requests");
 
@@ -199,21 +189,13 @@
     /*** View Functions                                                                         ***/
     /**********************************************************************************************/
 
-<<<<<<< HEAD
     function maxDeposit(bytes32, address asset) public view override returns (uint256 maxDeposit_) {
-=======
-    function maxDeposit(bytes32, address asset) public view returns (uint256 maxDeposit_) {
->>>>>>> 394af220
         // Note: Purposefully ignoring any potential supply cap limits on Spark.
         //       This is because we assume the supply cap on this asset to be turned off.
         return enabled[asset] ? type(uint256).max : 0;
     }
 
-<<<<<<< HEAD
     function maxWithdraw(bytes32 ilk, address asset) public view override returns (uint256 maxWithdraw_) {
-=======
-    function maxWithdraw(bytes32 ilk, address asset) public view returns (uint256 maxWithdraw_) {
->>>>>>> 394af220
         return _min(_convertToAssets(asset, shares[asset][ilk]), getAvailableLiquidity(asset));
     }
 
@@ -249,54 +231,7 @@
     }
 
     function getPosition(bytes32 ilk, address asset)
-<<<<<<< HEAD
         external view override returns (uint256 _deposits, uint256 _requestedShares)
-    {
-        uint256 liquidityIndex = IPool(pool).getReserveNormalizedIncome(asset);
-        return (
-            shares[asset][ilk].rayMul(liquidityIndex),
-            requestedShares[asset][ilk].rayMul(liquidityIndex)
-        );
-    }
-
-    function getTotalDeposits(address asset) external view override returns (uint256) {
-        return _convertToAssets(asset, totalShares[asset]);
-    }
-
-    function getTotalRequestedFunds(address asset) external view override returns (uint256) {
-        return _convertToAssets(asset, totalRequestedShares[asset]);
-    }
-
-    function getDeposits(bytes32 ilk, address asset) external view override returns (uint256) {
-        return _convertToAssets(asset, shares[asset][ilk]);
-    }
-
-    function getRequestedFunds(bytes32 ilk, address asset)
-        external view override returns (uint256)
-    {
-        return _convertToAssets(asset, requestedShares[asset][ilk]);
-    }
-
-    function getAvailableLiquidity(address asset) public view override returns (uint256) {
-        return IERC20(asset).balanceOf(IPool(pool).getReserveData(asset).aTokenAddress);
-    }
-
-    /**********************************************************************************************/
-    /*** Helper Functions                                                                       ***/
-    /**********************************************************************************************/
-
-    function _convertToAssets(address asset, uint256 amount) internal view returns (uint256) {
-        return amount.rayMul(IPool(pool).getReserveNormalizedIncome(asset));
-    }
-
-    function _convertToShares(address asset, uint256 amount) internal view returns (uint256) {
-        return amount.rayDiv(IPool(pool).getReserveNormalizedIncome(asset));
-    }
-
-    function _min(uint256 a, uint256 b) internal pure returns (uint256) {
-        return a < b ? a : b;
-=======
-        external view returns (uint256 _deposits, uint256 _requestedShares)
     {
         uint256 liquidityIndex = IPool(pool).getReserveNormalizedIncome(asset);
         return (
@@ -305,23 +240,25 @@
         );
     }
 
-    function getTotalDeposits(address asset) external view returns (uint256) {
+    function getTotalDeposits(address asset) external view override returns (uint256) {
         return _convertToAssets(asset, totalShares[asset]);
     }
 
-    function getTotalRequestedFunds(address asset) external view returns (uint256) {
+    function getTotalRequestedFunds(address asset) external view override returns (uint256) {
         return _convertToAssets(asset, totalRequestedShares[asset]);
     }
 
-    function getDeposits(bytes32 ilk, address asset) external view returns (uint256) {
+    function getDeposits(bytes32 ilk, address asset) external view override returns (uint256) {
         return _convertToAssets(asset, shares[asset][ilk]);
     }
 
-    function getRequestedFunds(bytes32 ilk, address asset) external view returns (uint256) {
+    function getRequestedFunds(bytes32 ilk, address asset)
+        external view override returns (uint256)
+    {
         return _convertToAssets(asset, requestedShares[asset][ilk]);
     }
 
-    function getAvailableLiquidity(address asset) public view returns (uint256) {
+    function getAvailableLiquidity(address asset) public view override returns (uint256) {
         return IERC20(asset).balanceOf(IPool(pool).getReserveData(asset).aTokenAddress);
     }
 
@@ -347,7 +284,6 @@
 
     function _rayDiv(uint256 x, uint256 y) internal pure returns (uint256 z) {
         z = x * 1e27 / y;
->>>>>>> 394af220
     }
 
 }